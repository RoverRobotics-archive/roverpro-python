<component name="ProjectRunConfigurationManager">
  <configuration default="false" name="Upload to PyPI" type="PythonConfigurationType" factoryName="Python" editBeforeRun="true">
    <module name="OpenRover Python Driver" />
    <option name="INTERPRETER_OPTIONS" value="" />
    <option name="PARENT_ENVS" value="true" />
    <envs>
      <env name="PYTHONUNBUFFERED" value="1" />
    </envs>
    <option name="SDK_HOME" value="" />
    <option name="WORKING_DIRECTORY" value="$PROJECT_DIR$" />
    <option name="IS_MODULE_SDK" value="true" />
    <option name="ADD_CONTENT_ROOTS" value="true" />
    <option name="ADD_SOURCE_ROOTS" value="true" />
    <EXTENSION ID="PythonCoverageRunConfigurationExtension" runner="coverage.py" />
    <option name="SCRIPT_NAME" value="twine" />
    <option name="PARAMETERS" value="upload dist/*" />
    <option name="SHOW_COMMAND_LINE" value="false" />
    <option name="EMULATE_TERMINAL" value="false" />
    <option name="MODULE_MODE" value="true" />
    <option name="REDIRECT_INPUT" value="false" />
    <option name="INPUT_FILE" value="" />
    <method v="2">
<<<<<<< HEAD
      <option name="RunConfigurationTask" enabled="true" />
=======
      <option name="RunConfigurationTask" enabled="true" run_configuration_name="setup sdist bdist" run_configuration_type="PythonConfigurationType" />
>>>>>>> 9ee807ca
    </method>
  </configuration>
</component><|MERGE_RESOLUTION|>--- conflicted
+++ resolved
@@ -20,11 +20,7 @@
     <option name="REDIRECT_INPUT" value="false" />
     <option name="INPUT_FILE" value="" />
     <method v="2">
-<<<<<<< HEAD
-      <option name="RunConfigurationTask" enabled="true" />
-=======
       <option name="RunConfigurationTask" enabled="true" run_configuration_name="setup sdist bdist" run_configuration_type="PythonConfigurationType" />
->>>>>>> 9ee807ca
     </method>
   </configuration>
 </component>